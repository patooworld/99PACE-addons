name: TFX Addons package CI

on:
  push:
    paths:
      - 'tfx_addons/**'
      - '.github/workflows/ci.yml'
      - 'setup.py'
      - 'pyproject.toml'
    branches:
      - main
      - r*
  pull_request:
    paths:
      - 'tfx_addons/**'
      - '.github/workflows/ci.yml'
      - 'setup.py'
      - 'pyproject.toml'
    branches:
      - main
      - r*

jobs:
<<<<<<< HEAD
  ci:
=======
  pre-commit-checks:
    runs-on: ubuntu-latest
    timeout-minutes: 60
    steps:
    - uses: actions/checkout@v2
    - name: Set up Python 3.7
      uses: actions/setup-python@v2
      with:
        python-version: 3.7
    - uses: pre-commit/action@v2.0.3
      name: Run pre-commit checks (pylint/yapf/isort)
      with:
        extra_args: --hook-stage push --all-files
  pytest-ci:
>>>>>>> 9635844f
    runs-on: ubuntu-latest
    timeout-minutes: 60
    strategy:
      # Test for several versions of TFX in parallel
      matrix:
<<<<<<< HEAD
        depconstraint: ["tfx~=1.0.0 tensorflow~=2.5.0", "tfx~=1.3.0 tensorflow~=2.6.0",]
        extras: ["all, test"]
=======
        tfx-version: [==0.30.2, ==1.0.0rc1]
>>>>>>> 9635844f
    steps:
    - uses: actions/checkout@v2
    - name: Set up Python 3.7
      uses: actions/setup-python@v2
      with:
        python-version: 3.7
    - name: Cache python environment
      uses: actions/cache@v2
      with:
        # Cache installed dependencies
        path: ${{ env.pythonLocation }}
        # Look to see if there is a cache hit for the corresponding setup.py + TFX version 
        key: ${{ env.pythonLocation }}-pip-${{ hashFiles('setup.py') }}-${{ matrix.depconstraint }}
        restore-keys: |
          ${{ env.pythonLocation }}-pip-${{ hashFiles('setup.py') }}
          ${{ env.pythonLocation }}-pip-
    - name: Install dependencies
      run: |
        python -m pip install --upgrade pip wheel
        pip install -e ".[${{ matrix.extras }}]" ${{ matrix.depconstraint }}
    - name: Run tests
<<<<<<< HEAD
      run: pytest tfx_addons
  
=======
      run: pytest
>>>>>>> 9635844f
<|MERGE_RESOLUTION|>--- conflicted
+++ resolved
@@ -21,35 +21,14 @@
       - r*
 
 jobs:
-<<<<<<< HEAD
   ci:
-=======
-  pre-commit-checks:
-    runs-on: ubuntu-latest
-    timeout-minutes: 60
-    steps:
-    - uses: actions/checkout@v2
-    - name: Set up Python 3.7
-      uses: actions/setup-python@v2
-      with:
-        python-version: 3.7
-    - uses: pre-commit/action@v2.0.3
-      name: Run pre-commit checks (pylint/yapf/isort)
-      with:
-        extra_args: --hook-stage push --all-files
-  pytest-ci:
->>>>>>> 9635844f
     runs-on: ubuntu-latest
     timeout-minutes: 60
     strategy:
       # Test for several versions of TFX in parallel
       matrix:
-<<<<<<< HEAD
         depconstraint: ["tfx~=1.0.0 tensorflow~=2.5.0", "tfx~=1.3.0 tensorflow~=2.6.0",]
         extras: ["all, test"]
-=======
-        tfx-version: [==0.30.2, ==1.0.0rc1]
->>>>>>> 9635844f
     steps:
     - uses: actions/checkout@v2
     - name: Set up Python 3.7
@@ -71,9 +50,4 @@
         python -m pip install --upgrade pip wheel
         pip install -e ".[${{ matrix.extras }}]" ${{ matrix.depconstraint }}
     - name: Run tests
-<<<<<<< HEAD
-      run: pytest tfx_addons
-  
-=======
-      run: pytest
->>>>>>> 9635844f
+      run: pytest tfx_addons