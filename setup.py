"""Package Setup script for TFX Addons."""
import itertools
import os
import re

from setuptools import find_namespace_packages, setup


def _get_version():
  version_file = os.path.join(os.path.dirname(__file__),
                              'tfx_addons/__init__.py')
  with open(version_file, 'r') as fp:
    version_file_text = fp.read()

  version_match = re.search(
      r"^__version__ = ['\"]([^'\"]*)['\"]",
      version_file_text,
      re.M,
  )
  if version_match:
    return version_match.group(1)
  else:
    raise RuntimeError("Unable to find version string.")


NAME = "tfx-addons"
# VERSION = .... Change the version in tfx_addons/__init__.py

TESTS_REQUIRE = ["pytest", "pylint", "pre-commit", "isort", "yapf"]

EXTRAS_REQUIRE = {
    # Add dependencies here for your project. Avoid using install_requires.
    "mlmd_client": ["ml-pipelines-sdk>=1.0.0<2", "ml-metadata>=1.0.0<2"],
    "schema_curation": [
<<<<<<< HEAD
        "tfx>=0.26.3<2.0.0",
    ],
    "xgboost_evaluator": ["xgboost>=1.4.0"]
=======
        "tfx>=1.0.0<2",
    ],
    "sampler": ["tensorflow>=2"]
>>>>>>> 45d69d13
}
EXTRAS_REQUIRE["all"] = list(
    set(itertools.chain.from_iterable(list(EXTRAS_REQUIRE.values()))))
EXTRAS_REQUIRE["test"] = TESTS_REQUIRE

setup(
    name=NAME,
    version=_get_version(),
    description="TFX Addons libraries",
    author="The Tensorflow Authors",
    url="https://github.com/tensorflow/tfx-addons",
    project_urls={
        # ToDo(gcasassaez): To add docs once we have some docs integrated.
        # "Documentation": "",
        "Bug Tracker": "https://github.com/tensorflow/tfx-addons/issues",
    },
    extras_require=EXTRAS_REQUIRE,
    tests_require=TESTS_REQUIRE,
    packages=find_namespace_packages(include=[
        # Add here new library package
        "tfx_addons",
        # "tfx_addons.mlmd_client",

        # "tfx_addons.schema_curation.*",
    ]),
    classifiers=[
        "Intended Audience :: Developers",
        "Intended Audience :: Education",
        "Intended Audience :: Science/Research",
        "License :: OSI Approved :: Apache Software License",
        "Programming Language :: Python :: 3",
        "Programming Language :: Python :: 3.7",
        "Programming Language :: Python :: 3.8",
        "Programming Language :: Python :: 3.9",
        "Topic :: Scientific/Engineering",
        "Topic :: Scientific/Engineering :: Artificial Intelligence",
        "Topic :: Software Development",
        "Topic :: Software Development :: Libraries",
        "Topic :: Software Development :: Libraries :: Python Modules",
    ],
    python_requires=">=3.7",
    include_package_data=True,
)<|MERGE_RESOLUTION|>--- conflicted
+++ resolved
@@ -32,15 +32,12 @@
     # Add dependencies here for your project. Avoid using install_requires.
     "mlmd_client": ["ml-pipelines-sdk>=1.0.0<2", "ml-metadata>=1.0.0<2"],
     "schema_curation": [
-<<<<<<< HEAD
         "tfx>=0.26.3<2.0.0",
     ],
-    "xgboost_evaluator": ["xgboost>=1.4.0"]
-=======
+    "xgboost_evaluator":
         "tfx>=1.0.0<2",
     ],
     "sampler": ["tensorflow>=2"]
->>>>>>> 45d69d13
 }
 EXTRAS_REQUIRE["all"] = list(
     set(itertools.chain.from_iterable(list(EXTRAS_REQUIRE.values()))))
